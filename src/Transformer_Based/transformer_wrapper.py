import os
import torch
import json
import numpy as np
import torch.nn.functional as F
from .character_transformer_model import CharacterTransformer
from .character_dataset import CharDatasetWrapper, build_vocab, CharDataset
from torch.utils.data import DataLoader
from torch.optim.lr_scheduler import LambdaLR
import multiprocessing
from torch.amp import autocast, GradScaler 
import time
<<<<<<< HEAD
from tqdm import tqdm
=======
from torch.optim.lr_scheduler import OneCycleLR

>>>>>>> 56166cee

class TransformerModelWrapper:
    def __init__(self, device, work_directory):
        """
        Load in trained model and vocab
        """

        # The model's files will be saved and loaded from this directory
        self.work_directory = work_directory

        #input size must be 32 characters. If it is more or less it is padded or truncated
        self.context_length = 32
        self.device = device
        self.vocab_file_name = "char_to_index.json"
        self.model_file_name = "character_transformer.pt"

        self.vocab_file_path = os.path.join(work_directory, self.vocab_file_name)
        self.model_file_path = os.path.join(work_directory, self.model_file_name)
        #Create the checkpoints folder if it doesn't exist
        os.makedirs(os.path.join(self.work_directory, "checkpoints"), exist_ok=True)

        self.model_checkpoint_path = f"{work_directory}/checkpoints/{self.model_file_name}"

        self.index_to_char = None
        self.char_to_index = None

    def load(self):
        
        # Load vocab which was saved before
        with open(self.vocab_file_path, "r", encoding="utf-8") as f:
            self.char_to_index = json.load(f)
        
        self.index_to_char = {i: ch for ch, i in self.char_to_index.items()}
        max_len = max(len(v) for v in self.index_to_char.values())

        self.index_to_char = np.array(list(self.index_to_char.values()), dtype=f'U{max_len}')

        vocab_size = len(self.char_to_index)
        
        #load the model
        self.model = CharacterTransformer(vocab_size).to(self.device)
        self.model.load_state_dict(torch.load(self.model_file_path, map_location=self.device))
        self.model.eval().half()
    
    def embed_strings(self, inputs: list[str]):
        pad_token = self.char_to_index[' ']
        context_len = self.context_length
        vocab = self.char_to_index

        encoded = np.full((len(inputs), context_len), pad_token, dtype=np.int32)

        for i, s in enumerate(inputs):
            trimmed = s[-context_len:]
            indices = [vocab.get(c, pad_token) for c in trimmed]

            if len(indices) < context_len:
                indices = [pad_token] * (context_len - len(indices)) + indices

            encoded[i] = indices

        # Convert once to torch tensor and move to GPU
        return torch.from_numpy(encoded).to(self.device)

    def predict(self, input: list[str]):
        input_tensor = self.embed_strings(input)

        space_token_id = self.char_to_index[' ']


        with torch.no_grad():
            logits = self.model(input_tensor)
<<<<<<< HEAD
            print(logits[0:10])
            start = time.perf_counter()
=======
            logits[:, space_token_id] = float('-inf')
>>>>>>> 56166cee
            top3 = torch.topk(logits, k=3, dim=1).indices.cpu().tolist()
            res = ["".join(self.index_to_char[j] for j in row) for row in top3]
            
        return res
    
<<<<<<< HEAD
    def train(self, data_directory, dataset_fraction: float = 1.0, num_epochs: int = 1, lr: float = 1e-4, batch_size = 1024):

        # TODO: Pass in the hyperparameters
        num_epochs = 5
=======
    from torch.utils.data import DataLoader
    from torch.optim.lr_scheduler import OneCycleLR

    def train(self, data_directory, dataset_fraction: float = 1.0, num_epochs: int = 3, lr: float = 1e-4, batch_size=1048):
>>>>>>> 56166cee

        dataset = CharDatasetWrapper(self.device, data_directory, self.context_length, dataset_fraction)

        with open(self.vocab_file_path, "w", encoding="utf-8") as f:
            json.dump(dataset.vocab(), f, ensure_ascii=False, indent=2)
<<<<<<< HEAD

        # Ensure checkpoints directory exists
        os.makedirs(os.path.join(self.work_directory, "checkpoints"), exist_ok=True)

        # Prepare datasets
        num_workers = 8
        train_loader = DataLoader(dataset.train_dataset(), batch_size=batch_size, shuffle=True, pin_memory=True, num_workers=num_workers)

        self.model = CharacterTransformer(dataset.vocab_size()).to(self.device)

        self.optimizer = torch.optim.AdamW(self.model.parameters(), lr=lr)
        self.loss_fn = torch.nn.CrossEntropyLoss()
        scaler = GradScaler()
=======
        
        num_workers = min(20, multiprocessing.cpu_count() - 2)
        train_loader = DataLoader(dataset.train_dataset(), batch_size=batch_size, shuffle=True, pin_memory=True, num_workers=num_workers,  prefetch_factor=2, persistent_workers=True)
        scaler = GradScaler()

        self.model = CharacterTransformer(dataset.vocab_size()).to(self.device)

        # After model creation
        # if hasattr(torch, 'compile'):
        #     self.model = torch.compile(self.model)

        self.optimizer = torch.optim.AdamW(self.model.parameters(), lr=lr)
        self.loss_fn = torch.nn.CrossEntropyLoss()
        scheduler = OneCycleLR(
            self.optimizer,
            max_lr=lr,
            steps_per_epoch=len(train_loader),
            epochs=num_epochs,
            pct_start=0.1,
            anneal_strategy="cos",
            final_div_factor=1e4,
        )
>>>>>>> 56166cee

        for epoch in range(num_epochs):
            self.model.train()
            total_train_loss = 0

<<<<<<< HEAD
            epoch_start = time.time()

            # Add progress bar
            for x_batch, y_batch in tqdm(train_loader, desc=f"Epoch {epoch+1}/{num_epochs}"):
                x_batch = x_batch.to(self.device)
                y_batch = y_batch.to(self.device)
                self.optimizer.zero_grad()

                # AMP forward
                with autocast(device_type="cuda"):
                    logits = self.model(x_batch)
                    loss = self.loss_fn(logits, y_batch)

                # AMP backward
                scaler.scale(loss).backward()
                torch.nn.utils.clip_grad_norm_(self.model.parameters(), max_norm=1.0)
                scaler.step(self.optimizer)
                scaler.update()

                total_train_loss += loss.item()

            avg_train_loss = total_train_loss / len(train_loader)
            epoch_time = time.time() - epoch_start

            print(f"Epoch {epoch+1}/{num_epochs} - Train Loss: {avg_train_loss:.4f} - Time: {epoch_time:.2f}s")

            # Save model after each epoch
            torch.save(self.model.state_dict(), f"{self.model_checkpoint_path}.{epoch}")

        torch.save(self.model.state_dict(), self.model_file_path)
        print(f"Model saved to character_transformer.pt")

    # def train(self, data_directory, dataset_fraction: float = 1.0, num_epochs: int = 1, lr: float = 1e-4, batch_size = 256):

    #     # TODO: Pass in the hyperparameters
    #     num_epochs = 5

    #     dataset = CharDatasetWrapper(self.device, data_directory, self.context_length, dataset_fraction)
        
    #     # Write the vocab to a file
    #     with open(self.vocab_file_path, "w", encoding="utf-8") as f:
    #         json.dump(dataset.vocab(), f, ensure_ascii=False, indent=2)

    #     # Prepare datasets
    #     num_workers = multiprocessing.cpu_count()
    #     train_loader = DataLoader(dataset.train_dataset(), batch_size=batch_size, shuffle=True, pin_memory=True, num_workers=num_workers)

    #     self.model = CharacterTransformer(dataset.vocab_size()).to(self.device)

    #     self.optimizer = torch.optim.AdamW(self.model.parameters(), lr=lr)
    #     self.loss_fn = torch.nn.CrossEntropyLoss()

    #     # Training loop with dev loss evaluation

    #     for epoch in range(num_epochs):
    #         self.model.train()
    #         total_train_loss = 0
    #         for x_batch, y_batch in train_loader:
    #             x_batch = x_batch.to(self.device)
    #             y_batch = y_batch.to(self.device)
    #             self.optimizer.zero_grad()
    #             logits = self.model(x_batch)
    #             loss = self.loss_fn(logits, y_batch)
    #             loss.backward()
    #             torch.nn.utils.clip_grad_norm_(self.model.parameters(), max_norm=1.0)
    #             self.optimizer.step()
    #             total_train_loss += loss.item()
            

    #         avg_train_loss = total_train_loss / len(train_loader)
            
    #         print(f"Epoch {epoch+1}/{num_epochs} - Train Loss: {avg_train_loss:.4f}")

    #         # Save model after each epoch
    #         torch.save(self.model.state_dict(), f"{self.model_checkpoint_path}.{epoch}")

    #     torch.save(self.model.state_dict(), self.model_file_path)
    #     print(f"Model saved to character_transformer.pt")

    # def train(self, data_directory, dataset_fraction: float = 1.0, num_epochs: int = 1, lr: float = 0.1, batch_size = 256):
    #     dataset = CharDatasetWrapper(self.device, data_directory, self.context_length, dataset_fraction)
        
    #     # Write the vocab to a file
    #     with open(self.vocab_file_path, "w", encoding="utf-8") as f:
    #         json.dump(dataset.vocab(), f, ensure_ascii=False, indent=2)

    #     num_workers = min(4, multiprocessing.cpu_count())
    #     train_loader = DataLoader(dataset.train_dataset(), batch_size=batch_size, shuffle=True, num_workers=num_workers, pin_memory=True)

    #     #self.model = torch.compile(CharacterTransformer(dataset.vocab_size()).to(self.device))\
    #     self.model = CharacterTransformer(dataset.vocab_size()).to(self.device)
    #     self.optimizer = torch.optim.AdamW(self.model.parameters(), lr)
    #     self.loss_fn = torch.nn.CrossEntropyLoss()
    #     scaler = GradScaler()

    #     for epoch in range(num_epochs):
    #         self.model.train()
    #         total_train_loss = 0

    #         for x_batch, y_batch in train_loader:
    #             x_batch = x_batch.to(self.device, non_blocking=True)
    #             y_batch = y_batch.to(self.device, non_blocking=True)
=======
            for step, (x_batch, y_batch) in enumerate(train_loader):

                x_batch = x_batch.to(self.device)
                y_batch = y_batch.to(self.device)

                with autocast(device_type=self.device.type):
                    logits = self.model(x_batch)
                    loss = self.loss_fn(logits, y_batch)
>>>>>>> 56166cee
                
                scaler.scale(loss).backward()
                scaler.unscale_(self.optimizer)
                torch.nn.utils.clip_grad_norm_(self.model.parameters(), max_norm=1.0)
                scaler.step(self.optimizer)
                scaler.update()
                scheduler.step()

                total_train_loss += loss.item()

            avg_train_loss = total_train_loss / len(train_loader)

            print(f"[train] Epoch {epoch + 1}/{num_epochs} - Train Loss: {avg_train_loss:.4f}")

            torch.save(self.model.state_dict(), f"{self.model_checkpoint_path}.{epoch}")

        torch.save(self.model.state_dict(), self.model_file_path)
        print(f"[train] Model saved to {self.model_file_path}")

    def eval_perplexity(self, dataloader: DataLoader):
        self.model.eval()
        total_dev_loss = 0
        with torch.no_grad():
            for x_batch, y_batch in dataloader:
                x_batch, y_batch = x_batch.to(self.device), y_batch.to(self.device)
                logits = self.model(x_batch)
                loss = self.loss_fn(logits, y_batch)
                total_dev_loss += loss.item()
                
        avg_dev_loss = total_dev_loss / len(dataloader)
        return avg_dev_loss<|MERGE_RESOLUTION|>--- conflicted
+++ resolved
@@ -10,12 +10,9 @@
 import multiprocessing
 from torch.amp import autocast, GradScaler 
 import time
-<<<<<<< HEAD
 from tqdm import tqdm
-=======
 from torch.optim.lr_scheduler import OneCycleLR
 
->>>>>>> 56166cee
 
 class TransformerModelWrapper:
     def __init__(self, device, work_directory):
@@ -87,54 +84,35 @@
 
         with torch.no_grad():
             logits = self.model(input_tensor)
-<<<<<<< HEAD
-            print(logits[0:10])
-            start = time.perf_counter()
-=======
             logits[:, space_token_id] = float('-inf')
->>>>>>> 56166cee
             top3 = torch.topk(logits, k=3, dim=1).indices.cpu().tolist()
             res = ["".join(self.index_to_char[j] for j in row) for row in top3]
             
         return res
     
-<<<<<<< HEAD
-    def train(self, data_directory, dataset_fraction: float = 1.0, num_epochs: int = 1, lr: float = 1e-4, batch_size = 1024):
-
-        # TODO: Pass in the hyperparameters
-        num_epochs = 5
-=======
     from torch.utils.data import DataLoader
     from torch.optim.lr_scheduler import OneCycleLR
 
     def train(self, data_directory, dataset_fraction: float = 1.0, num_epochs: int = 3, lr: float = 1e-4, batch_size=1048):
->>>>>>> 56166cee
 
         dataset = CharDatasetWrapper(self.device, data_directory, self.context_length, dataset_fraction)
 
         with open(self.vocab_file_path, "w", encoding="utf-8") as f:
             json.dump(dataset.vocab(), f, ensure_ascii=False, indent=2)
-<<<<<<< HEAD
 
         # Ensure checkpoints directory exists
         os.makedirs(os.path.join(self.work_directory, "checkpoints"), exist_ok=True)
 
         # Prepare datasets
-        num_workers = 8
-        train_loader = DataLoader(dataset.train_dataset(), batch_size=batch_size, shuffle=True, pin_memory=True, num_workers=num_workers)
+        num_workers = min(20, multiprocessing.cpu_count() - 2)
+        train_loader = DataLoader(dataset.train_dataset(), batch_size=batch_size, shuffle=True, pin_memory=True, num_workers=num_workers,  prefetch_factor=2, persistent_workers=True)
 
         self.model = CharacterTransformer(dataset.vocab_size()).to(self.device)
 
         self.optimizer = torch.optim.AdamW(self.model.parameters(), lr=lr)
         self.loss_fn = torch.nn.CrossEntropyLoss()
+        
         scaler = GradScaler()
-=======
-        
-        num_workers = min(20, multiprocessing.cpu_count() - 2)
-        train_loader = DataLoader(dataset.train_dataset(), batch_size=batch_size, shuffle=True, pin_memory=True, num_workers=num_workers,  prefetch_factor=2, persistent_workers=True)
-        scaler = GradScaler()
-
-        self.model = CharacterTransformer(dataset.vocab_size()).to(self.device)
 
         # After model creation
         # if hasattr(torch, 'compile'):
@@ -151,13 +129,11 @@
             anneal_strategy="cos",
             final_div_factor=1e4,
         )
->>>>>>> 56166cee
 
         for epoch in range(num_epochs):
             self.model.train()
             total_train_loss = 0
 
-<<<<<<< HEAD
             epoch_start = time.time()
 
             # Add progress bar
@@ -167,7 +143,7 @@
                 self.optimizer.zero_grad()
 
                 # AMP forward
-                with autocast(device_type="cuda"):
+                with autocast(device_type=self.device.type):
                     logits = self.model(x_batch)
                     loss = self.loss_fn(logits, y_batch)
 
@@ -176,109 +152,12 @@
                 torch.nn.utils.clip_grad_norm_(self.model.parameters(), max_norm=1.0)
                 scaler.step(self.optimizer)
                 scaler.update()
+                scheduler.step()
+
+                scaler.unscale_(self.optimizer)
 
                 total_train_loss += loss.item()
-
-            avg_train_loss = total_train_loss / len(train_loader)
-            epoch_time = time.time() - epoch_start
-
-            print(f"Epoch {epoch+1}/{num_epochs} - Train Loss: {avg_train_loss:.4f} - Time: {epoch_time:.2f}s")
-
-            # Save model after each epoch
-            torch.save(self.model.state_dict(), f"{self.model_checkpoint_path}.{epoch}")
-
-        torch.save(self.model.state_dict(), self.model_file_path)
-        print(f"Model saved to character_transformer.pt")
-
-    # def train(self, data_directory, dataset_fraction: float = 1.0, num_epochs: int = 1, lr: float = 1e-4, batch_size = 256):
-
-    #     # TODO: Pass in the hyperparameters
-    #     num_epochs = 5
-
-    #     dataset = CharDatasetWrapper(self.device, data_directory, self.context_length, dataset_fraction)
-        
-    #     # Write the vocab to a file
-    #     with open(self.vocab_file_path, "w", encoding="utf-8") as f:
-    #         json.dump(dataset.vocab(), f, ensure_ascii=False, indent=2)
-
-    #     # Prepare datasets
-    #     num_workers = multiprocessing.cpu_count()
-    #     train_loader = DataLoader(dataset.train_dataset(), batch_size=batch_size, shuffle=True, pin_memory=True, num_workers=num_workers)
-
-    #     self.model = CharacterTransformer(dataset.vocab_size()).to(self.device)
-
-    #     self.optimizer = torch.optim.AdamW(self.model.parameters(), lr=lr)
-    #     self.loss_fn = torch.nn.CrossEntropyLoss()
-
-    #     # Training loop with dev loss evaluation
-
-    #     for epoch in range(num_epochs):
-    #         self.model.train()
-    #         total_train_loss = 0
-    #         for x_batch, y_batch in train_loader:
-    #             x_batch = x_batch.to(self.device)
-    #             y_batch = y_batch.to(self.device)
-    #             self.optimizer.zero_grad()
-    #             logits = self.model(x_batch)
-    #             loss = self.loss_fn(logits, y_batch)
-    #             loss.backward()
-    #             torch.nn.utils.clip_grad_norm_(self.model.parameters(), max_norm=1.0)
-    #             self.optimizer.step()
-    #             total_train_loss += loss.item()
-            
-
-    #         avg_train_loss = total_train_loss / len(train_loader)
-            
-    #         print(f"Epoch {epoch+1}/{num_epochs} - Train Loss: {avg_train_loss:.4f}")
-
-    #         # Save model after each epoch
-    #         torch.save(self.model.state_dict(), f"{self.model_checkpoint_path}.{epoch}")
-
-    #     torch.save(self.model.state_dict(), self.model_file_path)
-    #     print(f"Model saved to character_transformer.pt")
-
-    # def train(self, data_directory, dataset_fraction: float = 1.0, num_epochs: int = 1, lr: float = 0.1, batch_size = 256):
-    #     dataset = CharDatasetWrapper(self.device, data_directory, self.context_length, dataset_fraction)
-        
-    #     # Write the vocab to a file
-    #     with open(self.vocab_file_path, "w", encoding="utf-8") as f:
-    #         json.dump(dataset.vocab(), f, ensure_ascii=False, indent=2)
-
-    #     num_workers = min(4, multiprocessing.cpu_count())
-    #     train_loader = DataLoader(dataset.train_dataset(), batch_size=batch_size, shuffle=True, num_workers=num_workers, pin_memory=True)
-
-    #     #self.model = torch.compile(CharacterTransformer(dataset.vocab_size()).to(self.device))\
-    #     self.model = CharacterTransformer(dataset.vocab_size()).to(self.device)
-    #     self.optimizer = torch.optim.AdamW(self.model.parameters(), lr)
-    #     self.loss_fn = torch.nn.CrossEntropyLoss()
-    #     scaler = GradScaler()
-
-    #     for epoch in range(num_epochs):
-    #         self.model.train()
-    #         total_train_loss = 0
-
-    #         for x_batch, y_batch in train_loader:
-    #             x_batch = x_batch.to(self.device, non_blocking=True)
-    #             y_batch = y_batch.to(self.device, non_blocking=True)
-=======
-            for step, (x_batch, y_batch) in enumerate(train_loader):
-
-                x_batch = x_batch.to(self.device)
-                y_batch = y_batch.to(self.device)
-
-                with autocast(device_type=self.device.type):
-                    logits = self.model(x_batch)
-                    loss = self.loss_fn(logits, y_batch)
->>>>>>> 56166cee
                 
-                scaler.scale(loss).backward()
-                scaler.unscale_(self.optimizer)
-                torch.nn.utils.clip_grad_norm_(self.model.parameters(), max_norm=1.0)
-                scaler.step(self.optimizer)
-                scaler.update()
-                scheduler.step()
-
-                total_train_loss += loss.item()
 
             avg_train_loss = total_train_loss / len(train_loader)
 
